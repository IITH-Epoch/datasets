--- conflicted
+++ resolved
@@ -15,14 +15,7 @@
 
 # Lint as: python3
 """Tests for tensorflow_datasets.core.api_utils."""
-<<<<<<< HEAD
 
-from __future__ import absolute_import
-from __future__ import division
-from __future__ import print_function
-
-=======
->>>>>>> 6a5154f7
 from tensorflow_datasets import testing
 from tensorflow_datasets.core import api_utils
 
