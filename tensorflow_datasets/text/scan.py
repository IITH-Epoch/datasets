# coding=utf-8
# Copyright 2020 The TensorFlow Datasets Authors.
#
# Licensed under the Apache License, Version 2.0 (the "License");
# you may not use this file except in compliance with the License.
# You may obtain a copy of the License at
#
#     http://www.apache.org/licenses/LICENSE-2.0
#
# Unless required by applicable law or agreed to in writing, software
# distributed under the License is distributed on an "AS IS" BASIS,
# WITHOUT WARRANTIES OR CONDITIONS OF ANY KIND, either express or implied.
# See the License for the specific language governing permissions and
# limitations under the License.

# Lint as: python3
"""SCAN tasks with various different splits."""

<<<<<<< HEAD
from __future__ import absolute_import
from __future__ import division
from __future__ import print_function

import json
=======
>>>>>>> 6a5154f7
import os
import tensorflow.compat.v2 as tf
import tensorflow_datasets.public_api as tfds

_CITATION = """
@inproceedings{Lake2018GeneralizationWS,
  title={Generalization without Systematicity: On the Compositional Skills of
         Sequence-to-Sequence Recurrent Networks},
  author={Brenden M. Lake and Marco Baroni},
  booktitle={ICML},
  year={2018},
  url={https://arxiv.org/pdf/1711.00350.pdf},
}
@inproceedings{Keysers2020,
  title={Measuring Compositional Generalization: A Comprehensive Method on
         Realistic Data},
  author={Daniel Keysers and Nathanael Sch\"{a}rli and Nathan Scales and
          Hylke Buisman and Daniel Furrer and Sergii Kashubin and
          Nikola Momchev and Danila Sinopalnikov and Lukasz Stafiniak and
          Tibor Tihon and Dmitry Tsarkov and Xiao Wang and Marc van Zee and
          Olivier Bousquet},
  note={Additional citation for MCD splits},
  booktitle={ICLR},
  year={2020},
  url={https://arxiv.org/abs/1912.09713.pdf},
}
"""

_DESCRIPTION = """SCAN tasks with various splits.

SCAN is a set of simple language-driven navigation tasks for studying
compositional learning and zero-shot generalization.

Most splits are described at https://github.com/brendenlake/SCAN. For the MCD
splits please see https://arxiv.org/abs/1912.09713.pdf.

Basic usage:

```
data = tfds.load('scan/length')
```

More advanced example:

```
data = tfds.load(
    'scan',
    builder_kwargs=dict(
        config=tfds.text.ScanConfig(
            name='simple_p8', directory='simple_split/size_variations')))
```
"""

_DATA_URL = 'https://github.com/brendenlake/SCAN/archive/master.zip'
_MCD_SPLITS_URL = (
    'https://storage.googleapis.com/cfq_dataset/scan-splits.tar.gz')


class ScanConfig(tfds.core.BuilderConfig):
  """BuilderConfig for SCAN.

  Splits can be read in two formats:

  1) As a pair of train and test files where each file contains one example
     input and output per line.
  2) With a 'splitfile' which contains for each split the indices into the full
     (unsplit) dataset.
  """

  @tfds.core.disallow_positional_args
  def __init__(self, name, directory=None, splitfile=None, **kwargs):
    """BuilderConfig for SCAN.

    Args:
      name: Unique name of the split.
      directory: Which subdirectory to read the data files from.
      splitfile: If set the samples are read from the original archive
        (tasks.txt) but the splits are created using this index file.
      **kwargs: keyword arguments forwarded to super.
    """
    # Version history:
    super(ScanConfig, self).__init__(
        name=name,
        version=tfds.core.Version('1.1.1'),
        description=_DESCRIPTION,
        **kwargs)
    self.splitfile = splitfile
    if 'mcd' in name:
      self.splitfile = name + '.json'
    if self.splitfile and directory is None:
      self.directory = ''
    elif directory is None:
      self.directory = name + '_split'
    else:
      self.directory = directory


_COMMANDS = 'commands'
_ACTIONS = 'actions'


class Scan(tfds.core.GeneratorBasedBuilder):
  """SCAN task / splits as proposed by Brenden M. Lake and Marco Baroni."""

  BUILDER_CONFIGS = [
      ScanConfig(name='simple'),
      ScanConfig(name='addprim_jump', directory='add_prim_split'),
      ScanConfig(name='addprim_turn_left', directory='add_prim_split'),
      ScanConfig(name='filler_num0', directory='filler_split'),
      ScanConfig(name='filler_num1', directory='filler_split'),
      ScanConfig(name='filler_num2', directory='filler_split'),
      ScanConfig(name='filler_num3', directory='filler_split'),
      ScanConfig(name='length'),
      ScanConfig(name='template_around_right', directory='template_split'),
      ScanConfig(name='template_jump_around_right', directory='template_split'),
      ScanConfig(name='template_opposite_right', directory='template_split'),
      ScanConfig(name='template_right', directory='template_split'),
      ScanConfig(name='mcd1'),
      ScanConfig(name='mcd2'),
      ScanConfig(name='mcd3'),
  ]

  def _info(self):
    return tfds.core.DatasetInfo(
        builder=self,
        description=_DESCRIPTION,
        features=tfds.features.FeaturesDict({
            _COMMANDS: tfds.features.Text(),
            _ACTIONS: tfds.features.Text(),
        }),
        supervised_keys=(_COMMANDS, _ACTIONS),
        homepage='https://github.com/brendenlake/SCAN',
        citation=_CITATION,
    )

  def _split_generators(self, dl_manager):
    """Returns SplitGenerators."""
    data_dir = dl_manager.download_and_extract(
        tfds.download.Resource(
            url=_DATA_URL,
            # Specify extract method manually as filename reported by github.com
            # misses the .zip extension so auto-detection doesn't work.
            extract_method=tfds.download.ExtractMethod.ZIP))
    data_dir = os.path.join(data_dir, 'SCAN-master',
                            self.builder_config.directory)
    split = self.builder_config.name
    splitfile = self.builder_config.splitfile
    if 'mcd' in split:
      split_dir = dl_manager.download_and_extract(_MCD_SPLITS_URL)
      split_dir = os.path.join(split_dir, 'scan-splits')
      splitfile = os.path.join(split_dir, splitfile)
    if splitfile:
      kwargs = {
          'datapath': os.path.join(data_dir, 'tasks.txt'),
          'splitpath': splitfile
      }
      train_kwargs = kwargs.copy()
      train_kwargs['splitname'] = 'train'
      test_kwargs = kwargs.copy()
      test_kwargs['splitname'] = 'test'
    else:
      train_kwargs = {
          'datapath': os.path.join(data_dir, 'tasks_train_' + split + '.txt')
      }
      test_kwargs = {
          'datapath': os.path.join(data_dir, 'tasks_test_' + split + '.txt')
      }
    return [
        tfds.core.SplitGenerator(
            name=tfds.Split.TRAIN, gen_kwargs=train_kwargs),
        tfds.core.SplitGenerator(name=tfds.Split.TEST, gen_kwargs=test_kwargs)
    ]

  def _read_examples(self, datapath):
    with tf.io.gfile.GFile(datapath) as infile:
      for i, line in enumerate(infile):
        if not line.startswith('IN: '):
          continue
        # Chop the prefix and split string between input and output
        commands, actions = line[len('IN: '):].strip().split(' OUT: ', 1)
        yield i, {_COMMANDS: commands, _ACTIONS: actions}

  def _generate_examples(self, datapath, splitpath=None, splitname=None):
    """Yields examples."""
    if splitpath:
      all_samples = list(self._read_examples(datapath))
      with tf.io.gfile.GFile(splitpath) as infile:
        split = json.load(infile)
      for idx in split[splitname + 'Idxs']:
        yield all_samples[idx]
    else:
      for example in self._read_examples(datapath):
        yield example<|MERGE_RESOLUTION|>--- conflicted
+++ resolved
@@ -16,14 +16,7 @@
 # Lint as: python3
 """SCAN tasks with various different splits."""
 
-<<<<<<< HEAD
-from __future__ import absolute_import
-from __future__ import division
-from __future__ import print_function
-
 import json
-=======
->>>>>>> 6a5154f7
 import os
 import tensorflow.compat.v2 as tf
 import tensorflow_datasets.public_api as tfds
